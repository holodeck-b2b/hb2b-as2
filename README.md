# Holodeck B2B AS2
This project contains an extension for Holodeck B2B that adds support for the AS2 message exchange protocol to the Holodeck B2B Core. It is meant to enable an easy migration from AS2 to AS4 using just one gateway. Using this extension, switching from AS2 to AS4 is simply a matter of updating the P-Mode of the message exchange to be migrated. 

## Features
* P-Mode based configuration
* Message signing with support for newer algorithms like SHA-256
* Message encryption with support for newer algorithms like AES128-GCM
* Message compression
* Synchronous and asynchronous MDNs

__________________
For more information on using Holodeck B2B visit http://holodeck-b2b.org  
Lead developer: Sander Fieten  
Code hosted at https://github.com/holodeck-b2b/hb2b-as2  
Issue tracker https://github.com/holodeck-b2b/hb2b-as2/issues  

## Installation
### Prerequisites  
This extension requires that you have already deployed Holodeck B2B version 4.0 or later. 
You will also need the Bouncy Castle security libraries for processing S/MIME. Download these libraries from Maven Central and copy them to the `lib` directory of the Holodeck B2B instance. The libraries you download *must* have the same version number as the one already installed in the Holodeck B2B instance (check the `bcprov-jdk15on` file). You need to install both the [bcmail](http://repo2.maven.org/maven2/org/bouncycastle/bcmail-jdk15on) and [bcpkix](http://repo2.maven.org/maven2/org/bouncycastle/bcpkix-jdk15on) library.

### Set up  
To add this extension to a Holodeck B2B instance follow these six steps. Please note that you cannot install the extension in a running Holodeck B2B instance.
1. Build the extension or download the latest release package. You should now have the `holodeck-as2-«version».jar` and `holodeck-as2-msh.aar` files available.
2. Copy the jar file to the `lib` directory of the Holodeck B2B instance and copy the aar file to the `repository/services` directory.
<<<<<<< HEAD
3. In `conf/axis2.xml` change the implementation class for the _http_ `transportReceiver` to _org.holodeckb2b.as2.axis2.http.AS2EnabledListener_
4. In `conf/holodeckb2b.xml` change the value for the _PModeValidator_ parameter to _org.holodeckb2b.as2.PModeValidator_. Note that this parameter is not used by default and you therefore may need to uncomment this element.
=======
3. In `conf/axis2.xml` change the implementation class for both the _http_ and _https_ `transportReceiver` to _org.holodeckb2b.as2.axis2.http.AS2EnabledListener_
4. In `conf/holodeckb2b.xml` change the value for the _PModeValidator_ parameter to _org.holodeckb2b.as2.PModeValidator_. This parameter is not used by defauult and you therefore may need to uncomment this element.
>>>>>>> 3df0418c
5. In the `conf/workers.xml` file change the implementation class for the _senderWorker_ to _org.holodeckb2b.as2.AS2EnabledSenderWorker_.
6. Change the logging configuration to keep logging the same as default by adding the following child element to `Loggers` in `conf/log4j2.xml`:
`<Logger name="org.holodeckb2b.as2.AS2EnabledSenderWorker" level="WARN"/>`

### Messaging Configuration
To configure AS2 message exchanges the Holodeck B2B Core P-Modes are used. As the messaging model of AS2 is very similar to AS4 most settings in the P-Mode can be directly mapped to an AS2 message exchange, although some parameters might use different values for AS2.   
The main differences [in the messaging model] between AS2 and AS4 are that AS2 does not use the _Service_ and _Action_ meta-data and uses the MDN to represent both a positive and negative acknowledgement for a received message whereas in AS4 these are represented separately by the Receipt and Error Signals.  
Another important difference is the configuration of when to send a response message. For AS4 this is solely configured in the P-Mode, but in AS2 the sender of the message can also request a MDN and provide some configuration options. This extension supports both and will use the P-Mode settings if provided.  
The sections below explain the AS2 specific P-Mode settings.

#### Common settings for both sending and receiving
To indicate that a P-Mode configures an AS2 message exchange the MEP Binding parameter must be set _http://holodeck-b2b.org/pmode/mepBinding/as2_.

As AS2 is always a push the sender and receiver of the AS2 message are configured in using the _Initiator_ respectively _Responder_ P-Mode parameters. There should be only one identifier without type attribute per trading partner.

Signing and encryption of the messages is configured the same way as for AS4 message exchanges but with the following changes:
* **Signing/KeyReferenceMethod** : can be used to indicate whether the certificate used for signing must be included with the signature. If this is required use value _BSTReference_.
* **Signing/Algorithm** : the value for this parameter should be taken from the list of supported [signing algorithms](supported_crypto_algorithms.md).
* **Signing/HashFunction** : the hash function is derived from the signing algorithm and cannot be specified separately. This parameter is now used to indicate which digest naming format should be used in the messages. By default the names as specified in RFC3851 are used as this RFC is referenced by the AS2 specification. Set this parameter to _RFC5751_ to use the naming format from that RFC.
* **Encryption/KeyTransport** : The only setting in this group applicable to AS2 message exchanges is the **KeyReferenceMethod** which can have value _IssuerSerial_ or _KeyIdentifier_ to specify how the key used for encryption should be identified. The default value is _IssuerSerial_.
* **Encryption/Algorithm** : like the signing algorithm the value for this parameter should be taken from the list of supported [signing algorithms](supported_crypto_algorithms.md).

#### Settings for sending
When configuring a P-Mode for sending of AS2 messages the following parameters are used in a different way than for AS4:
* **Receipt** : To request a asynchronous MDN from the receiver of the sent message add the _To_ setting to the Receipt configuration and specify the URL where the receiver should send the MDN to (probably the URL where Holodeck B2B receives the AS2 messages).
* **Service** and **Action** : Although AS2 doesn't support the Service and Action meta-data they must be available when the message is submitted to Holodeck B2B. It is therefore recommended to set these parameters in the P-Mode.
* **UseAS4Compression** : This parameter is also used to enable AS2 message compression.

#### Settings receiving
There are no AS2 specific settings for receiving messages. Just note that when the P-Mode is used, this overrides the response parameters as included in the MDN request from the sender included with the received message. This means that when a Receipt or Error response is specified in the P-Mode there will always be an MDN (for errors this of course depends on whether an MDN can be created). If the P-Mode specifies that Receipts or Errors must be reported asynchronously this will also override the MDN request. If you specify synchronous responses the MDN request can override this to asynchronous.

When an MDN is received this is always transformed into a Receipt or Error Signal. The information included in the MDN is included as XML in the Receipt and Error messages. When using the default Holodeck B2B delivery methods this means that the MDN info is only available for Error Signals as the Receipt content is not included in the delivery.

## Contributing
We are using the simplified Github workflow to accept modifications which means you should:
* create an issue related to the problem you want to fix or the function you want to add (good for traceability and cross-reference)
* fork the repository
* create a branch (optionally with the reference to the issue in the name)
* write your code
* commit incrementally with readable and detailed commit messages
* submit a pull-request against the master branch of this repository

If your contribution is more than a patch, please contact us beforehand to discuss which branch you can best submit the pull request to.

### Submitting bugs
You can report issues directly on the [project Issue Tracker](https://github.com/holodeck-b2b/hb2b-as2/issues).  
Please document the steps to reproduce your problem in as much detail as you can (if needed and possible include screenshots).

## Versioning
Version numbering follows the [Semantic versioning](http://semver.org/) approach.

## License
The Holodeck B2B AS2 extension is licensed under the General Public License V3 (GPLv3) which is included in the LICENSE file in the root of the project.
This means you are not allowed to integrate Holodeck B2B AS2 in a closed source product. You can however use Holodeck B2B AS2 together with your closed source product as long as you only use the interfaces (API's) in the [Core project|https://github.com/holodeck-b2b/Holodeck-B2B] to communicate with Holodeck B2B. For this purpose, the interfaces module is licensed under the Lesser General Public License V3 (LGPLv3).

## Support
Commercial Holodeck B2B support is provided by Chasquis. Visit [Chasquis-Consulting.com](http://chasquis-consulting.com/holodeck-b2b-support/) for more information.<|MERGE_RESOLUTION|>--- conflicted
+++ resolved
@@ -23,13 +23,8 @@
 To add this extension to a Holodeck B2B instance follow these six steps. Please note that you cannot install the extension in a running Holodeck B2B instance.
 1. Build the extension or download the latest release package. You should now have the `holodeck-as2-«version».jar` and `holodeck-as2-msh.aar` files available.
 2. Copy the jar file to the `lib` directory of the Holodeck B2B instance and copy the aar file to the `repository/services` directory.
-<<<<<<< HEAD
 3. In `conf/axis2.xml` change the implementation class for the _http_ `transportReceiver` to _org.holodeckb2b.as2.axis2.http.AS2EnabledListener_
 4. In `conf/holodeckb2b.xml` change the value for the _PModeValidator_ parameter to _org.holodeckb2b.as2.PModeValidator_. Note that this parameter is not used by default and you therefore may need to uncomment this element.
-=======
-3. In `conf/axis2.xml` change the implementation class for both the _http_ and _https_ `transportReceiver` to _org.holodeckb2b.as2.axis2.http.AS2EnabledListener_
-4. In `conf/holodeckb2b.xml` change the value for the _PModeValidator_ parameter to _org.holodeckb2b.as2.PModeValidator_. This parameter is not used by defauult and you therefore may need to uncomment this element.
->>>>>>> 3df0418c
 5. In the `conf/workers.xml` file change the implementation class for the _senderWorker_ to _org.holodeckb2b.as2.AS2EnabledSenderWorker_.
 6. Change the logging configuration to keep logging the same as default by adding the following child element to `Loggers` in `conf/log4j2.xml`:
 `<Logger name="org.holodeckb2b.as2.AS2EnabledSenderWorker" level="WARN"/>`
